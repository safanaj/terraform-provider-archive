--- conflicted
+++ resolved
@@ -9,10 +9,7 @@
 	"regexp"
 	"sort"
 	"strings"
-<<<<<<< HEAD
-=======
 	"time"
->>>>>>> a5ba293a
 )
 
 type ZipArchiver struct {
